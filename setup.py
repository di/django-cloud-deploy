# Copyright 2018 Google LLC
#
# Licensed under the Apache License, Version 2.0 (the "License");
# you may not use this file except in compliance with the License.
# You may obtain a copy of the License at
#
#     https://www.apache.org/licenses/LICENSE-2.0
#
# Unless required by applicable law or agreed to in writing, software
# distributed under the License is distributed on an "AS IS" BASIS,
# WITHOUT WARRANTIES OR CONDITIONS OF ANY KIND, either express or implied.
# See the License for the specific language governing permissions and
# limitations under the License.

import os
import setuptools


here = os.path.abspath(os.path.dirname(__file__))

info = {}
with open(os.path.join(here, 'django_cloud_deploy', '__version__.py')) as f:
    exec(f.read(), info)


with open(os.path.join(here, 'README.md'), 'r') as fh:
    long_description = fh.read()


install_requires = [
    'urllib3==1.23',  # https://github.com/requests/requests/issues/4830
    'oauth2client>=4.1.2',
    'django>=2.1',
    'backoff>=1.6.0',
    'jinja2>=2.10',
    'google-cloud-resource-manager>=0.28.1',
    'docker>=3.4.1',
    'kubernetes>=6.0.0',
    'google-cloud-container>=0.1.1',
    'grpcio>=1.14.1',
    'google-cloud-storage>=1.10.0',
    'pexpect>=4.6.0',
    'psycopg2-binary>=2.7.5',
    'google-api-python-client>=1.7.4',
    'google-cloud-logging>=1.8.0',
<<<<<<< HEAD
    'progress>=1.4',
=======
>>>>>>> 38c9ec18
]


setuptools.setup(
    name='django-cloud-deploy',

    version=info['__version__'],

    description='Tool to deploy a Django App onto GCP',
    long_description=long_description,
    long_description_content_type='text/markdown',

    url='https://github.com/GoogleCloudPlatform/django-cloud-deploy',

    author='Django Deploy Team',

    packages=setuptools.find_packages(),
    include_package_data=True,
    install_requires=install_requires,
    python_requires='>=3.5',

    license='Apache 2.0',
    keywords='google django cloud',

    classifiers=[
        'Programming Language :: Python :: 3.5',
        'Programming Language :: Python :: 3.6',
        'Development Status :: 3 - Alpha',
        'Intended Audience :: Developers',
        'License :: OSI Approved :: Apache Software License',
        'Operating System :: Unix',
        'Intended Audience :: Developers'
    ],

    entry_points={
        'console_scripts': [
            'django-cloud-deploy = django_cloud_deploy.django_cloud_deploy:main']
    },
)<|MERGE_RESOLUTION|>--- conflicted
+++ resolved
@@ -43,10 +43,7 @@
     'psycopg2-binary>=2.7.5',
     'google-api-python-client>=1.7.4',
     'google-cloud-logging>=1.8.0',
-<<<<<<< HEAD
     'progress>=1.4',
-=======
->>>>>>> 38c9ec18
 ]
 
 
