# Copyright 2018 Google LLC
#
# Licensed under the Apache License, Version 2.0 (the "License");
# you may not use this file except in compliance with the License.
# You may obtain a copy of the License at
#
#     https://www.apache.org/licenses/LICENSE-2.0
#
# Unless required by applicable law or agreed to in writing, software
# distributed under the License is distributed on an "AS IS" BASIS,
# WITHOUT WARRANTIES OR CONDITIONS OF ANY KIND, either express or implied.
# See the License for the specific language governing permissions and
# limitations under the License.

"""Checks the user has the necesarry requirements to run the tool."""

import getpass
import os
import shutil
import subprocess
<<<<<<< HEAD
import sys
=======
>>>>>>> 167d1c0f

import pexpect
from typing import List
import urllib.request

from django_cloud_deploy.cli import io


class UnableToAutomaticallyInstallError(Exception):
    """Thrown when the handle function is unable to install the requirement."""
    def __init__(self, name: str, how_to_install_message: str):
        """Provides information on how to manually install the requirement.

        Args:
            name: Name of the requirement.
            how_to_install_message: Information to help user to install
                the requirement.
        """
        self.name = name
        self.how_to_install_message = how_to_install_message


class MissingRequirementError(Exception):
    """Thrown when a requirement is missing.

    Attributes:
        name: Name of the requirement.
        how_to_install_message: Information to help user to install
            the requirement.

    """

    def __init__(self, name: str, how_to_install_message: str):
        """Provides information on how to manually install the requirement.

        Args:
            name: Name of the requirement.
            how_to_install_message: Information to help user to install
                the requirement.
        """
        self.name = name
        self.how_to_install_message = how_to_install_message


class MissingRequirementsError(Exception):
    """Thrown when one or more requirements are missing.

    This is used by the caller to provide information to the user on how to
    manually install missing requirements.

    Attributes:
        missing_requirements: List of missing requirements.
    """

    def __init__(self, missing_requirements: List[MissingRequirementError]):
        """Initializes the MissingRequirementsError.

        Contains a list of the missing requirements with information on
        how to install all of them manually.

        Args:
            missing_requirements: List of missing requirements.
        """
        self.missing_requirements = missing_requirements


class Requirement(object):
    """Base class for all requirements the tool needs to run."""

    @classmethod
    def check(cls):
        """Checks if the requirement is installed.

        Raises:
            MissingRequirementError: If the requirement is not satisfied.
        """
        raise NotImplementedError

    @classmethod
    def handle(cls, console: io.IO):
        """Attempts to install the requirement.

        Raises:
            UnableToAutomaticallyInstall: If the installation fails.
            NotImplementedError: If we expect the user to manually install the
                requirement.
        """
        raise NotImplementedError

    @classmethod
    def check_and_handle(cls, console: io.IO):
        """Checks if requirements is installed, if not, attempts to install it.

        Checks if the requirement is installed.
        If not, attempts to install the requirement.
        If unsuccesful, provides information on how to manully install.

        Raises:
            MissingRequirementError: If the requirement needs to be
                installed manually.
        """
        try:
            cls.check()
        except MissingRequirementError as missing_requirement_error:
            try:
                cls.handle(console)
            except UnableToAutomaticallyInstallError as e:
                raise MissingRequirementError(e.name, e.how_to_install_message)
            except NotImplementedError:
                raise missing_requirement_error


class Gcloud(Requirement):
    NAME = 'Gcloud SDK'

    @classmethod
    def check(cls):
        """Checks if Gcloud SDK is installed.

        Raises:
            MissingRequirementError: If the requirement is not found.
        """
        if shutil.which('gcloud'):
            return None

        # Default paths
        gcloud_config_path = os.path.expanduser('~/.config/gcloud')
        gcloud_sdk_path = os.path.expanduser('~/google-cloud-sdk/gcloud')
        gcloud_sdk_apt_get_path = '/usr/bin/gcloud'

        path_exists = (os.path.exists(gcloud_config_path) or
                       os.path.exists(gcloud_sdk_path) or
                       os.path.exists(gcloud_sdk_apt_get_path))
        if path_exists:
            msg = ('It seems you have downloaded gcloud already, please try'
                   'again on a new terminal')
            raise MissingRequirementError(cls.NAME, msg)

        download_link = (
            'https://cloud.google.com/sdk/docs/downloads-interactive')
        msg = ('Please install Google Cloud SDK from {} and open a new '
               'terminal once downloaded'.format(download_link))
        raise MissingRequirementError(cls.NAME, msg)


class Docker(Requirement):
    NAME = 'Docker'

    @classmethod
    def check(cls):
        """Checks if Docker is installed.

        We assume docker is usable if:
        Mac: Docker is installed.
        Linux: Docker is installed and user is in the docker group.

        Raises:
            MissingRequirementError: If the requirement is not found.
        """
        if not shutil.which('docker'):
            download_link = 'https://store.docker.com/'
            msg = 'Please download Docker from {}'.format(download_link)
            raise MissingRequirementError(cls.NAME, msg)

        try:
            if sys.platform.startswith('linux'):
                args = ['group', 'docker']
                p = pexpect.spawn('getent', args)
                user = getpass.getuser()
                p.expect(user)
                command = ['docker', 'image', 'ls']
                subprocess.check_call(command,
                                      stdout=subprocess.DEVNULL,
                                      stderr=subprocess.DEVNULL)
        except (pexpect.exceptions.TIMEOUT, pexpect.exceptions.EOF):
            link = 'https://docs.docker.com/install/linux/linux-postinstall/'  # noqa
            msg = ('Docker is installed but we are unable to use it.\n'
                   'Please follow {} for more information.\n'
                   'We suggest the following command to fix it: \n'
                   'sudo groupadd docker\n'
                   'sudo usermod -a -G docker $USER\n'
                   'IMPORTANT: Log out/Log back in after'.format(link))
            raise MissingRequirementError(cls.NAME, msg)
        except subprocess.CalledProcessError:
            msg = ('You have recently added yourself to the docker '
                   'group. Please log out/log back in.')
            raise MissingRequirementError(cls.NAME, msg)
        finally:
            p.close()


class CloudSqlProxy(Requirement):
    NAME = 'Cloud Sql Proxy'

    @classmethod
    def check(cls):
        """Checks if Cloud Sql Proxy is installed.

        Raises:
            MissingRequirementError: If the requirement is not found.
        """
        if not shutil.which('cloud_sql_proxy'):
            dl_link = 'https://cloud.google.com/sql/docs/mysql/sql-proxy'
            msg = 'Please download Cloud SQL Proxy from {}'.format(dl_link)
            raise MissingRequirementError(cls.NAME, msg)

    @classmethod
    def handle(cls, console: io.IO):
        """Attempts to install the requirement.

        Raises:
            UnableToAutomaticallyInstall: If the installation fails.
        """
        if shutil.which('gcloud') is None:
            msg = "Gcloud is needed to install Cloud Sql Proxy"
            raise UnableToAutomaticallyInstallError(cls.NAME, msg)

        while True:
            answer = console.ask('Cloud Sql Proxy is required by Django Cloud '
                                 'Deploy. Would you like us to install '
                                 'automatically (Y/n)? ').lower().strip()
            if answer not in ['y', 'n']:
                continue
            if answer == 'n':
                raise NotImplementedError
            break

        try:
            args = ['components', 'install', 'cloud_sql_proxy']
            process = pexpect.spawn('gcloud', args)
            process.expect('Do you want to continue (Y/n)?')
            process.sendline('Y')
            process.expect('Update done!')
        except (pexpect.exceptions.TIMEOUT, pexpect.exceptions.EOF):
            dl_link = 'https://cloud.google.com/sql/docs/mysql/sql-proxy'
            msg = ('Unable to download Cloud Sql Proxy directly from Gcloud. '
                   'This is caused when Gcloud was not downloaded directly from'
                   ' https://cloud.google.com/sdk/docs/downloads-interactive\n'
                   'Please install Cloud SQL Proxy from {}').format(dl_link)
            raise UnableToAutomaticallyInstallError(cls.NAME, msg)
        finally:
            process.close()


_REQUIREMENTS = [
    Gcloud,
    Docker,
    CloudSqlProxy
]


def check_and_handle_requirements(console: io.IO):
    """Checks that requirements are installed. Attempts to install missing ones.

    Args:
        console: IO, class that handles the input/output with the user.
    Raises:
        MissingRequirementsError: Error that contains list of missing
            requirements.
    """

    missing_requirement_errors = []
    for req in _REQUIREMENTS:
        try:
            req.check_and_handle(console)
        except MissingRequirementError as e:
            missing_requirement_errors.append(e)

    if missing_requirement_errors:
        raise MissingRequirementsError(
            missing_requirements=missing_requirement_errors)<|MERGE_RESOLUTION|>--- conflicted
+++ resolved
@@ -18,10 +18,7 @@
 import os
 import shutil
 import subprocess
-<<<<<<< HEAD
 import sys
-=======
->>>>>>> 167d1c0f
 
 import pexpect
 from typing import List
